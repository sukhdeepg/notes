1. `train_test_split`: Separates our data into two sets for model training and evaluation:

    * **`X_train`**: The features (input data) our model learns from.
    * **`X_test`**: The features our model predicts on, but has never seen.
    * **`y_train`**: The target labels/values corresponding to `X_train`, which our model learns to predict.
    * **`y_test`**: The true target labels/values for `X_test`, used to evaluate our model's predictions.

    * This split prevents our model from "memorizing" the data and helps assess its performance on unseen information.

    * **Example:**

        ```python
        from sklearn.model_selection import train_test_split
        # X = features (e.g., house size), y = target (e.g., house price)
        X = [[100], [150], [200], [250], [300]]
        y = [100000, 150000, 200000, 250000, 300000]

        X_train, X_test, y_train, y_test = train_test_split(X, y, test_size=0.4, random_state=42)

        print(f"X_train (for training): {X_train}")
        print(f"y_train (true values for training): {y_train}")
        print(f"X_test (for testing): {X_test}")
        print(f"y_test (true values for testing): {y_test}")
        ```

        ```
        X_train (for training): [[200], [300], [100]]
        y_train (true values for training): [200000, 300000, 100000]
        X_test (for testing): [[250], [150]]
        y_test (true values for testing): [250000, 150000]
        ```

---

2. Ranking funnel: In recommendation systems, this refers to a multi-stage process (sourcing, early-stage ranking, late-stage ranking) that progressively filters and orders items to be presented to a user, with each stage handling fewer candidates as operations become more computationally expensive.

---

3. Model registry: A centralized repository in MLOps (Machine Learning Operations) that manages the lifecycle of machine learning models, serving as a version control system to track and manage models from development to deployment.

---

4. Model launch tooling: Tools and processes designed to streamline the deployment of new machine learning models into production environments, often including steps for estimation, approval, preparation, scaling, and finalization, similar to how MLflow or Kubeflow help automate the transition of models from development to live service.

---

5. Model stability: Refers to a machine learning model's ability to produce consistent and accurate predictions even when faced with slight variations or noise in input data, ensuring its robustness and trustworthiness in real-world scenarios. For example, a stable facial recognition model will correctly identify a person even if their lighting or angle in the image changes slightly.

---

6. Model calibration: This process adjusts a model so that its predicted probabilities are reliable indicators of real-world likelihoods. For example, if a medical diagnosis model predicts a patient has a 70% chance of a certain condition, then among all patients for whom it predicts a 70% chance, approximately 70% should actually have that condition.

---

<<<<<<< HEAD
7. Model Normalized Entropy (NE)
    * This metric evaluates how effectively our model reduces the uncertainty in its predictions compared to a very basic approach. It's calculated by taking our model's cross-entropy (which measures how close its predictions are to actual outcomes, with lower values indicating better performance) and dividing it by the cross-entropy of a simple baseline model that just predicts the average frequency of the event. A lower NE value indicates our model is significantly better at reducing prediction uncertainty.  

    * Real-world example: Imagine we have a model predicting whether an online ad will be clicked. If, on average, 5% of ads are clicked, a naive baseline model would always predict a 5% click probability for every ad. Our advanced model, however, makes specific predictions (e.g., 20% click chance for one ad, 1% for another). Normalized Entropy essentially tells us how much more precisely our model predicts individual ad clicks, significantly reducing the guesswork compared to just using the overall 5% average.

---

8. **Multi-task-multi-label (MTML) model**: This is a type of deep learning model, such as a **Transformer-based model** (common in NLP and computer vision), that's designed to perform several different classification tasks simultaneously. Within any of these tasks, a single item can also be associated with multiple categories or labels.

* **Real-world Model and Example**:
Imagine a **Transformer-based MTML model** used by a social media platform to analyze user-uploaded images. This single model could:
    *  **Task 1: Object Recognition**: Identify multiple objects in the image (e.g., classifying a single image as containing `cat`, `tree`, and `sky`).
    *  **Task 2: Scene Classification**: Simultaneously categorize the image's environment (e.g., classifying it as `outdoor` and `daytime`).
    *  **Task 3: Safety Violation Detection**: While doing the above, also detect if the image contains `violence` and `graphic content` (multi-label within the safety task).

---

9. Mean Average Precision @ k (MAP@k)  
* **Core Idea:** Measures how well a system places *unique relevant items* at the *very top (ranks 1-k)* of its ranked lists, averaged across many searches.
* **Mental Model:** Users care most about the first few results. MAP@k rewards systems that consistently put the best answers right there.
* **Simple Example:**
    * Let's take `k = 3`
    * **Correct Answers:** `A, B`
    * **Our Top 3:** `A, C, A`
    * We get credit for the 1st `A`. `C` is wrong (no credit). The 2nd `A` is ignored because `A` was already credited. Only the *first unique correct* item counts.

---

10. Data Categories
* **Nominal** 
    * **Definition**: Categories with no inherent order
    * **Examples**: Colors (red, blue, green), Gender (male, female), Car brands (Toyota, BMW, Ford)
    * **Key point**: We can't rank or order these meaningfully

* **Ordinal**
    * **Definition**: Categories with a clear order/ranking
    * **Examples**: Education level (High School < Bachelor's < Master's < PhD), Movie ratings (1-5 stars), Survey responses (Poor < Fair < Good < Excellent)
    * **Key point**: Order matters, but gaps between levels aren't necessarily equal

* **Cardinal** (Numerical)
    * **Definition**: Numbers where we can perform mathematical operations
    * **Examples**: Age (25, 30, 45), Income ($50,000, $75,000), Temperature (20°C, 25°C)
    * **Key point**: We can add, subtract, calculate averages

* **Related Terms:**
    * **Interval**: Numbers with equal gaps but no true zero (Temperature in Celsius - 0°C doesn't mean "no temperature")
    * **Ratio**: Numbers with equal gaps AND true zero (Height, Weight, Income - 0 means absence)

* **Machine Learning Impact:**
    * **Nominal → One-hot encoding**
        * Problem: ML algorithms can't understand "red" vs "blue" 
        * Solution: Create separate binary columns (is_red: 0/1, is_blue: 0/1)
        * Example: Color [red, blue] → red_0, red_1, blue_0, blue_1

    * **Ordinal → Label encoding** 
        * Problem: Need to preserve the ranking order
        * Solution: Convert to numbers that maintain order (Poor=1, Fair=2, Good=3)
        * Example: Education [High School, Bachelor's, Master's] → [1, 2, 3]

    * **Cardinal → Use directly or scale**
        * Problem: Different scales can dominate (Age: 25 vs Income: 50000)
        * Solution: Use raw values or normalize to similar ranges
        * Example: Age [25, 30] and Income [50k, 60k] → normalize both to 0-1 scale

    * **Why this matters**: Wrong encoding breaks algorithms - treating nominal as numbers (red=1, blue=2) makes the model think blue > red, which is meaningless!
=======
   - Real-world example: Imagine we have a model predicting whether an online ad will be clicked. If, on average, 5% of ads are clicked, a naive baseline model would always predict a 5% click probability for every ad. Our advanced model, however, makes specific predictions (e.g., 20% click chance for one ad, 1% for another). Normalized Entropy essentially tells us how much more precisely our model predicts individual ad clicks, significantly reducing the guesswork compared to just using the overall 5% average.

8. **Multi-task-multi-label (MTML) model**: This is a type of deep learning model, such as a **Transformer-based model** (common in NLP and computer vision), that's designed to perform several different classification tasks simultaneously. Within any of these tasks, a single item can also be associated with multiple categories or labels.

   - Real-world Model and Example:
   Imagine a **Transformer-based MTML model** used by a social media platform to analyze user-uploaded images. This single model could:
      - **Task 1: Object Recognition**: Identify multiple objects in the image (e.g., classifying a single image as containing `cat`, `tree`, and `sky`).
      - **Task 2: Scene Classification**: Simultaneously categorize the image's environment (e.g., classifying it as `outdoor` and `daytime`).
      - **Task 3: Safety Violation Detection**: While doing the above, also detect if the image contains `violence` and `graphic content` (multi-label within the safety task).
>>>>>>> ae79cb7a
<|MERGE_RESOLUTION|>--- conflicted
+++ resolved
@@ -52,7 +52,6 @@
 
 ---
 
-<<<<<<< HEAD
 7. Model Normalized Entropy (NE)
     * This metric evaluates how effectively our model reduces the uncertainty in its predictions compared to a very basic approach. It's calculated by taking our model's cross-entropy (which measures how close its predictions are to actual outcomes, with lower values indicating better performance) and dividing it by the cross-entropy of a simple baseline model that just predicts the average frequency of the event. A lower NE value indicates our model is significantly better at reducing prediction uncertainty.  
 
@@ -117,15 +116,4 @@
         * Solution: Use raw values or normalize to similar ranges
         * Example: Age [25, 30] and Income [50k, 60k] → normalize both to 0-1 scale
 
-    * **Why this matters**: Wrong encoding breaks algorithms - treating nominal as numbers (red=1, blue=2) makes the model think blue > red, which is meaningless!
-=======
-   - Real-world example: Imagine we have a model predicting whether an online ad will be clicked. If, on average, 5% of ads are clicked, a naive baseline model would always predict a 5% click probability for every ad. Our advanced model, however, makes specific predictions (e.g., 20% click chance for one ad, 1% for another). Normalized Entropy essentially tells us how much more precisely our model predicts individual ad clicks, significantly reducing the guesswork compared to just using the overall 5% average.
-
-8. **Multi-task-multi-label (MTML) model**: This is a type of deep learning model, such as a **Transformer-based model** (common in NLP and computer vision), that's designed to perform several different classification tasks simultaneously. Within any of these tasks, a single item can also be associated with multiple categories or labels.
-
-   - Real-world Model and Example:
-   Imagine a **Transformer-based MTML model** used by a social media platform to analyze user-uploaded images. This single model could:
-      - **Task 1: Object Recognition**: Identify multiple objects in the image (e.g., classifying a single image as containing `cat`, `tree`, and `sky`).
-      - **Task 2: Scene Classification**: Simultaneously categorize the image's environment (e.g., classifying it as `outdoor` and `daytime`).
-      - **Task 3: Safety Violation Detection**: While doing the above, also detect if the image contains `violence` and `graphic content` (multi-label within the safety task).
->>>>>>> ae79cb7a
+    * **Why this matters**: Wrong encoding breaks algorithms - treating nominal as numbers (red=1, blue=2) makes the model think blue > red, which is meaningless!